#
# This file is part of the PyMeasure package.
#
# Copyright (c) 2013-2019 PyMeasure Developers
#
# Permission is hereby granted, free of charge, to any person obtaining a copy
# of this software and associated documentation files (the "Software"), to deal
# in the Software without restriction, including without limitation the rights
# to use, copy, modify, merge, publish, distribute, sublicense, and/or sell
# copies of the Software, and to permit persons to whom the Software is
# furnished to do so, subject to the following conditions:
#
# The above copyright notice and this permission notice shall be included in
# all copies or substantial portions of the Software.
#
# THE SOFTWARE IS PROVIDED "AS IS", WITHOUT WARRANTY OF ANY KIND, EXPRESS OR
# IMPLIED, INCLUDING BUT NOT LIMITED TO THE WARRANTIES OF MERCHANTABILITY,
# FITNESS FOR A PARTICULAR PURPOSE AND NONINFRINGEMENT. IN NO EVENT SHALL THE
# AUTHORS OR COPYRIGHT HOLDERS BE LIABLE FOR ANY CLAIM, DAMAGES OR OTHER
# LIABILITY, WHETHER IN AN ACTION OF CONTRACT, TORT OR OTHERWISE, ARISING FROM,
# OUT OF OR IN CONNECTION WITH THE SOFTWARE OR THE USE OR OTHER DEALINGS IN
# THE SOFTWARE.
#

import logging

import os
import pyqtgraph as pg

from .browser import BrowserItem
from .curves import ResultsCurve # JM: only need to import another if we want a PlotterWindow equivalent
from .manager import Manager, Experiment, ImageExperiment, ImageManager
from .Qt import QtCore, QtGui
<<<<<<< HEAD
from .widgets import PlotWidget, BrowserWidget, InputsWidget, LogWidget, ResultsDialog, ImageWidget
=======
from .widgets import PlotWidget, BrowserWidget, InputsWidget, LogWidget, ResultsDialog, \
    SequencerWidget
>>>>>>> 634f13ab
from ..experiment.results import Results

log = logging.getLogger(__name__)
log.addHandler(logging.NullHandler())


class PlotterWindow(QtGui.QMainWindow):
    """
    A window for plotting experiment results. Should not be
    instantiated directly, but only via the
    :class:`~pymeasure.display.plotter.Plotter` class.

    .. seealso::

        Tutorial :ref:`tutorial-plotterwindow`
            A tutorial and example code for using the Plotter and PlotterWindow.

    .. attribute plot::

        The `pyqtgraph.PlotItem`_ object for this window. Can be
        accessed to further customise the plot view programmatically, e.g.,
        display log-log or semi-log axes by default, change axis range, etc.

    .. pyqtgraph.PlotItem: http://www.pyqtgraph.org/documentation/graphicsItems/plotitem.html

    """
    def __init__(self, plotter, refresh_time=0.1, parent=None):
        super().__init__(parent)
        self.plotter = plotter
        self.refresh_time = refresh_time
        columns = plotter.results.procedure.DATA_COLUMNS

        self.setWindowTitle('Results Plotter')
        self.main = QtGui.QWidget(self)

        vbox = QtGui.QVBoxLayout(self.main)
        vbox.setSpacing(0)

        hbox = QtGui.QHBoxLayout()
        hbox.setSpacing(6)
        hbox.setContentsMargins(-1, 6, -1, -1)

        file_label = QtGui.QLabel(self.main)
        file_label.setText('Data Filename:')

        self.file = QtGui.QLineEdit(self.main)
        self.file.setText(plotter.results.data_filename)

        hbox.addWidget(file_label)
        hbox.addWidget(self.file)
        vbox.addLayout(hbox)

        self.plot_widget = PlotWidget(columns, refresh_time=self.refresh_time, check_status=False)
        self.plot = self.plot_widget.plot

        vbox.addWidget(self.plot_widget)

        self.main.setLayout(vbox)
        self.setCentralWidget(self.main)
        self.main.show()
        self.resize(800, 600)

        self.curve = ResultsCurve(plotter.results, columns[0], columns[1],
                                  pen=pg.mkPen(color=pg.intColor(0), width=2), antialias=False)
        self.plot.addItem(self.curve)

        self.plot_widget.updated.connect(self.check_stop)

    def quit(self, evt=None):
        log.info("Quitting the Plotter")
        self.close()
        self.plotter.stop()

    def check_stop(self):
        """ Checks if the Plotter should stop and exits the Qt main loop if so
        """
        if self.plotter.should_stop():
            QtCore.QCoreApplication.instance().quit()


class ManagedWindow(QtGui.QMainWindow):
    """
    Abstract base class.

    The ManagedWindow provides an interface for inputting experiment
    parameters, running several experiments
    (:class:`~pymeasure.experiment.procedure.Procedure`), plotting
    result curves, and listing the experiments conducted during a session.

    The ManagedWindow uses a Manager to control Workers in a Queue,
    and provides a simple interface. The :meth:`~.queue` method must be
    overridden by the child class.

    .. seealso::

        Tutorial :ref:`tutorial-managedwindow`
            A tutorial and example on the basic configuration and usage of ManagedWindow.

    .. attribute:: plot

        The `pyqtgraph.PlotItem`_ object for this window. Can be
        accessed to further customise the plot view programmatically, e.g.,
        display log-log or semi-log axes by default, change axis range, etc.

    .. _pyqtgraph.PlotItem: http://www.pyqtgraph.org/documentation/graphicsItems/plotitem.html


    """
    EDITOR = 'gedit'

    def __init__(self, procedure_class, inputs=(), displays=(), x_axis=None, y_axis=None,
                 log_channel='', log_level=logging.INFO, parent=None, sequencer=False,
                 sequencer_inputs=None, sequence_file=None, inputs_in_scrollarea=False):
        super().__init__(parent)
        app = QtCore.QCoreApplication.instance()
        app.aboutToQuit.connect(self.quit)
        self.procedure_class = procedure_class
        self.inputs = inputs
        self.displays = displays
        self.use_sequencer = sequencer
        self.sequencer_inputs = sequencer_inputs
        self.sequence_file = sequence_file
        self.inputs_in_scrollarea = inputs_in_scrollarea
        self.log = logging.getLogger(log_channel)
        self.log_level = log_level
        log.setLevel(log_level)
        self.log.setLevel(log_level)
        self.x_axis, self.y_axis = x_axis, y_axis
        self._setup_ui()
        self._layout()
        self.setup_plot(self.plot)

    def _setup_ui(self):
        self.log_widget = LogWidget()
        self.log.addHandler(self.log_widget.handler)  # needs to be in Qt context?
        log.info("ManagedWindow connected to logging")

        self.queue_button = QtGui.QPushButton('Queue', self)
        self.queue_button.clicked.connect(self.queue)

        self.abort_button = QtGui.QPushButton('Abort', self)
        self.abort_button.setEnabled(False)
        self.abort_button.clicked.connect(self.abort)

        self.plot_widget = PlotWidget(self.procedure_class.DATA_COLUMNS, self.x_axis, self.y_axis)
        self.plot = self.plot_widget.plot

        self.browser_widget = BrowserWidget(
            self.procedure_class,
            self.displays,
            [self.x_axis, self.y_axis],
            parent=self
        )
        self.browser_widget.show_button.clicked.connect(self.show_experiments)
        self.browser_widget.hide_button.clicked.connect(self.hide_experiments)
        self.browser_widget.clear_button.clicked.connect(self.clear_experiments)
        self.browser_widget.open_button.clicked.connect(self.open_experiment)
        self.browser = self.browser_widget.browser

        self.browser.setContextMenuPolicy(QtCore.Qt.CustomContextMenu)
        self.browser.customContextMenuRequested.connect(self.browser_item_menu)
        self.browser.itemChanged.connect(self.browser_item_changed)

        self.inputs = InputsWidget(
            self.procedure_class,
            self.inputs,
            parent=self
        )

        self.manager = Manager(self.plot, self.browser, log_level=self.log_level, parent=self)
        self.manager.abort_returned.connect(self.abort_returned)
        self.manager.queued.connect(self.queued)
        self.manager.running.connect(self.running)
        self.manager.finished.connect(self.finished)
        self.manager.log.connect(self.log.handle)

        if self.use_sequencer:
            self.sequencer = SequencerWidget(
                self.sequencer_inputs,
                self.sequence_file,
                parent=self
            )

    def _layout(self):
        self.main = QtGui.QWidget(self)

        inputs_dock = QtGui.QWidget(self)
        inputs_vbox = QtGui.QVBoxLayout(self.main)

        hbox = QtGui.QHBoxLayout()
        hbox.setSpacing(10)
        hbox.setContentsMargins(-1, 6, -1, 6)
        hbox.addWidget(self.queue_button)
        hbox.addWidget(self.abort_button)
        hbox.addStretch()

        if self.inputs_in_scrollarea:
            inputs_scroll = QtGui.QScrollArea()
            inputs_scroll.setWidgetResizable(True)
            inputs_scroll.setFrameStyle(QtGui.QScrollArea.NoFrame)

            self.inputs.setSizePolicy(1, 0)
            inputs_scroll.setWidget(self.inputs)
            inputs_vbox.addWidget(inputs_scroll, 1)

        else:
            inputs_vbox.addWidget(self.inputs)

        inputs_vbox.addLayout(hbox)
        inputs_vbox.addStretch(0)
        inputs_dock.setLayout(inputs_vbox)

        dock = QtGui.QDockWidget('Input Parameters')
        dock.setWidget(inputs_dock)
        dock.setFeatures(QtGui.QDockWidget.NoDockWidgetFeatures)
        self.addDockWidget(QtCore.Qt.LeftDockWidgetArea, dock)

        if self.use_sequencer:
            sequencer_dock = QtGui.QDockWidget('Sequencer')
            sequencer_dock.setWidget(self.sequencer)
            sequencer_dock.setFeatures(QtGui.QDockWidget.NoDockWidgetFeatures)
            self.addDockWidget(QtCore.Qt.LeftDockWidgetArea, sequencer_dock)

        tabs = QtGui.QTabWidget(self.main)
        tabs.addTab(self.plot_widget, "Results Graph")
        tabs.addTab(self.log_widget, "Experiment Log")

        splitter = QtGui.QSplitter(QtCore.Qt.Vertical)
        splitter.addWidget(tabs)
        splitter.addWidget(self.browser_widget)
        self.plot_widget.setMinimumSize(100, 200)

        vbox = QtGui.QVBoxLayout(self.main)
        vbox.setSpacing(0)
        vbox.addWidget(splitter)

        self.main.setLayout(vbox)
        self.setCentralWidget(self.main)
        self.main.show()
        self.resize(1000, 800)

    def quit(self, evt=None):
        self.close()

    def browser_item_changed(self, item, column):
        if column == 0:
            state = item.checkState(0)
            experiment = self.manager.experiments.with_browser_item(item)
            if state == 0:
                self.plot.removeItem(experiment.curve)
            else:
                experiment.curve.x = self.plot_widget.plot_frame.x_axis
                experiment.curve.y = self.plot_widget.plot_frame.y_axis
                experiment.curve.update()
                self.plot.addItem(experiment.curve)

    def browser_item_menu(self, position):
        item = self.browser.itemAt(position)

        if item is not None:
            experiment = self.manager.experiments.with_browser_item(item)

            menu = QtGui.QMenu(self)

            # Open
            action_open = QtGui.QAction(menu)
            action_open.setText("Open Data Externally")
            action_open.triggered.connect(
                lambda: self.open_file_externally(experiment.results.data_filename))
            menu.addAction(action_open)

            # Change Color
            action_change_color = QtGui.QAction(menu)
            action_change_color.setText("Change Color")
            action_change_color.triggered.connect(
                lambda: self.change_color(experiment))
            menu.addAction(action_change_color)

            # Remove
            action_remove = QtGui.QAction(menu)
            action_remove.setText("Remove Graph")
            if self.manager.is_running():
                if self.manager.running_experiment() == experiment:  # Experiment running
                    action_remove.setEnabled(False)
            action_remove.triggered.connect(lambda: self.remove_experiment(experiment))
            menu.addAction(action_remove)

            # Use parameters
            action_use = QtGui.QAction(menu)
            action_use.setText("Use These Parameters")
            action_use.triggered.connect(
                lambda: self.set_parameters(experiment.procedure.parameter_objects()))
            menu.addAction(action_use)
            menu.exec_(self.browser.viewport().mapToGlobal(position))

    def remove_experiment(self, experiment):
        reply = QtGui.QMessageBox.question(self, 'Remove Graph',
                                           "Are you sure you want to remove the graph?",
                                           QtGui.QMessageBox.Yes |
                                           QtGui.QMessageBox.No, QtGui.QMessageBox.No)
        if reply == QtGui.QMessageBox.Yes:
            self.manager.remove(experiment)

    def show_experiments(self):
        root = self.browser.invisibleRootItem()
        for i in range(root.childCount()):
            item = root.child(i)
            item.setCheckState(0, QtCore.Qt.Checked)

    def hide_experiments(self):
        root = self.browser.invisibleRootItem()
        for i in range(root.childCount()):
            item = root.child(i)
            item.setCheckState(0, QtCore.Qt.Unchecked)

    def clear_experiments(self):
        self.manager.clear()

    def open_experiment(self):
        dialog = ResultsDialog(self.procedure_class.DATA_COLUMNS, self.x_axis, self.y_axis)
        if dialog.exec_():
            filenames = dialog.selectedFiles()
            for filename in map(str, filenames):
                if filename in self.manager.experiments:
                    QtGui.QMessageBox.warning(self, "Load Error",
                                              "The file %s cannot be opened twice." % os.path.basename(
                                                  filename))
                elif filename == '':
                    return
                else:
                    results = Results.load(filename)
                    experiment = self.new_experiment(results)
                    experiment.curve.update()
                    experiment.browser_item.progressbar.setValue(100.)
                    self.manager.load(experiment)
                    log.info('Opened data file %s' % filename)

    def change_color(self, experiment):
        color = QtGui.QColorDialog.getColor(
            initial=experiment.curve.opts['pen'].color(), parent=self)
        if color.isValid():
            pixelmap = QtGui.QPixmap(24, 24)
            pixelmap.fill(color)
            experiment.browser_item.setIcon(0, QtGui.QIcon(pixelmap))
            experiment.curve.setPen(pg.mkPen(color=color, width=2))

    def open_file_externally(self, filename):
        # TODO: Make this function OS-agnostic
        import subprocess
        proc = subprocess.Popen([self.EDITOR, filename])

    def make_procedure(self):
        if not isinstance(self.inputs, InputsWidget):
            raise Exception("ManagedWindow can not make a Procedure"
                            " without a InputsWidget type")
        return self.inputs.get_procedure()

    def new_curve(self, results, color=None, **kwargs):
        if color is None:
            color = pg.intColor(self.browser.topLevelItemCount() % 8)
        return self.plot_widget.new_curve(results, color=color, **kwargs)

    def new_experiment(self, results, curve=None):
        if curve is None:
            curve = self.new_curve(results)
        browser_item = BrowserItem(results, curve)
        return Experiment(results, curve, browser_item)

    def set_parameters(self, parameters):
        """ This method should be overwritten by the child class. The
        parameters argument is a dictionary of Parameter objects.
        The Parameters should overwrite the GUI values so that a user
        can click "Queue" to capture the same parameters.
        """
        if not isinstance(self.inputs, InputsWidget):
            raise Exception("ManagedWindow can not set parameters"
                            " without a InputsWidget")
        self.inputs.set_parameters(parameters)

    def queue(self):
        """

        Abstract method, which must be overridden by the child class.

        Implementations must call ``self.manager.queue(experiment)`` and pass
        an ``experiment``
        (:class:`~pymeasure.experiment.experiment.Experiment`) object which
        contains the
        :class:`~pymeasure.experiment.results.Results` and
        :class:`~pymeasure.experiment.procedure.Procedure` to be run.

        For example:

        .. code-block:: python

            def queue(self):
                filename = unique_filename('results', prefix="data") # from pymeasure.experiment

                procedure = self.make_procedure() # Procedure class was passed at construction
                results = Results(procedure, filename)
                experiment = self.new_experiment(results)

                self.manager.queue(experiment)

        """
        raise NotImplementedError(
            "Abstract method ManagedWindow.queue not implemented")

    def setup_plot(self, plot):
        """
        This method does nothing by default, but can be overridden by the child
        class in order to set up custom options for the plot

        This method is called during the constructor, after all other set up has
        been completed, and is provided as a convenience method to parallel Plotter.

        :param plot: This window's PlotItem instance.

        .. _PlotItem: http://www.pyqtgraph.org/documentation/graphicsItems/plotitem.html
        """
        pass

    def abort(self):
        self.abort_button.setEnabled(False)
        self.abort_button.setText("Resume")
        self.abort_button.clicked.disconnect()
        self.abort_button.clicked.connect(self.resume)
        try:
            self.manager.abort()
        except:
            log.error('Failed to abort experiment', exc_info=True)
            self.abort_button.setText("Abort")
            self.abort_button.clicked.disconnect()
            self.abort_button.clicked.connect(self.abort)

    def resume(self):
        self.abort_button.setText("Abort")
        self.abort_button.clicked.disconnect()
        self.abort_button.clicked.connect(self.abort)
        if self.manager.experiments.has_next():
            self.manager.resume()
        else:
            self.abort_button.setEnabled(False)

    def queued(self, experiment):
        self.abort_button.setEnabled(True)
        self.browser_widget.show_button.setEnabled(True)
        self.browser_widget.hide_button.setEnabled(True)
        self.browser_widget.clear_button.setEnabled(True)

    def running(self, experiment):
        self.browser_widget.clear_button.setEnabled(False)

    def abort_returned(self, experiment):
        if self.manager.experiments.has_next():
            self.abort_button.setText("Resume")
            self.abort_button.setEnabled(True)
        else:
            self.browser_widget.clear_button.setEnabled(True)

    def finished(self, experiment):
        if not self.manager.experiments.has_next():
            self.abort_button.setEnabled(False)
            self.browser_widget.clear_button.setEnabled(True)

# JM: ############################################################################

# QUESTION: Can we just inherit from ManagedWindow?
class ManagedImageWindow(QtGui.QMainWindow):
    """
    Abstract base class.

    The ManagedWindow provides an interface for inputting experiment
    parameters, running several experiments
    (:class:`~pymeasure.experiment.procedure.Procedure`), plotting
    result curves, and listing the experiments conducted during a session.

    The ManagedWindow uses a Manager to control Workers in a Queue,
    and provides a simple interface. The :meth:`~.queue` method must be
    overridden by the child class.

    .. seealso::

        Tutorial :ref:`tutorial-managedwindow`
            A tutorial and example on the basic configuration and usage of ManagedWindow.

    .. attribute:: plot

        The `pyqtgraph.PlotItem`_ object for this window. Can be
        accessed to further customise the plot view programmatically, e.g.,
        display log-log or semi-log axes by default, change axis range, etc.

    .. _pyqtgraph.PlotItem: http://www.pyqtgraph.org/documentation/graphicsItems/plotitem.html


    """

    EDITOR = 'gedit'

    def __init__(self, procedure_class, x_axis, y_axis, z_axis=None, inputs=(), displays=(),
                 log_channel='', log_level=logging.INFO, parent=None):
        super().__init__(parent)
        app = QtCore.QCoreApplication.instance()
        app.aboutToQuit.connect(self.quit)
        self.procedure_class = procedure_class
        self.inputs = inputs
        self.displays = displays
        self.log = logging.getLogger(log_channel)
        self.log_level = log_level
        log.setLevel(log_level)
        self.log.setLevel(log_level)
        self.x_axis, self.y_axis, self.z_axis = x_axis, y_axis, z_axis
        self._setup_ui()
        self._layout()
        self.setup_im_plot(self.im_plot)
        self.setup_plot(self.plot)

    def _setup_ui(self):
        self.log_widget = LogWidget()
        self.log.addHandler(self.log_widget.handler)  # needs to be in Qt context?
        log.info("ManagedWindow connected to logging")

        self.queue_button = QtGui.QPushButton('Queue', self)
        self.queue_button.clicked.connect(self.queue)

        self.abort_button = QtGui.QPushButton('Abort', self)
        self.abort_button.setEnabled(False)
        self.abort_button.clicked.connect(self.abort)

        self.image_widget = ImageWidget(self.procedure_class.DATA_COLUMNS, self.x_axis, self.y_axis, self.z_axis)
        self.plot_widget = PlotWidget(self.procedure_class.DATA_COLUMNS, self.x_axis, self.y_axis)
        self.im_plot = self.image_widget.plot
        self.plot = self.plot_widget.plot

        self.browser_widget = BrowserWidget(
            self.procedure_class,
            self.displays,
            [self.x_axis, self.y_axis],
            parent=self
        )
        self.browser_widget.show_button.clicked.connect(self.show_experiments)
        self.browser_widget.hide_button.clicked.connect(self.hide_experiments)
        self.browser_widget.clear_button.clicked.connect(self.clear_experiments)
        self.browser_widget.open_button.clicked.connect(self.open_experiment)
        self.browser = self.browser_widget.browser

        self.browser.setContextMenuPolicy(QtCore.Qt.CustomContextMenu)
        self.browser.customContextMenuRequested.connect(self.browser_item_menu)
        self.browser.itemChanged.connect(self.browser_item_changed)

        self.inputs = InputsWidget(
            self.procedure_class,
            self.inputs,
            parent=self
        )

        self.manager = ImageManager(self.plot, self.im_plot, self.browser, log_level=self.log_level, parent=self)
        self.manager.abort_returned.connect(self.abort_returned)
        self.manager.queued.connect(self.queued)
        self.manager.running.connect(self.running)
        self.manager.finished.connect(self.finished)
        self.manager.log.connect(self.log.handle)

    def _layout(self):
        self.main = QtGui.QWidget(self)

        inputs_dock = QtGui.QWidget(self)
        inputs_vbox = QtGui.QVBoxLayout(self.main)

        hbox = QtGui.QHBoxLayout()
        hbox.setSpacing(10)
        hbox.setContentsMargins(-1, 6, -1, 6)
        hbox.addWidget(self.queue_button)
        hbox.addWidget(self.abort_button)
        hbox.addStretch()

        inputs_vbox.addWidget(self.inputs)
        inputs_vbox.addLayout(hbox)
        inputs_vbox.addStretch()
        inputs_dock.setLayout(inputs_vbox)

        dock = QtGui.QDockWidget('Input Parameters')
        dock.setWidget(inputs_dock)
        dock.setFeatures(QtGui.QDockWidget.NoDockWidgetFeatures)
        self.addDockWidget(QtCore.Qt.LeftDockWidgetArea, dock)

        tabs = QtGui.QTabWidget(self.main)
        tabs.addTab(self.image_widget, "Results Image")
        tabs.addTab(self.plot_widget, "Results Graph")
        tabs.addTab(self.log_widget, "Experiment Log")

        splitter = QtGui.QSplitter(QtCore.Qt.Vertical)
        splitter.addWidget(tabs)
        splitter.addWidget(self.browser_widget)
        self.image_widget.setMinimumSize(100, 200)
        self.plot_widget.setMinimumSize(100, 200)

        vbox = QtGui.QVBoxLayout(self.main)
        vbox.setSpacing(0)
        vbox.addWidget(splitter)

        self.main.setLayout(vbox)
        self.setCentralWidget(self.main)
        self.main.show()
        self.resize(1000, 800)

    def quit(self, evt=None):
        self.close()

    def browser_item_changed(self, item, column): # JM: adds or removes item based on checkbox in browser item. Need to destroy old and add new.
    # will probably need to check if something is already checked, and if so un-check the other ones. *should* probably change these to
    # radio buttons for better UI, but for now we'll deal with it. Or maybe just override whatever's there for now.
        if column == 0:
            state = item.checkState(0)
            experiment = self.manager.experiments.with_browser_item(item)
            if state == 0:
                self.im_plot.removeItem(experiment.image)
                self.plot.removeItem(experiment.curve) # QUESTION: will this work?? probably need to modify experiment
            else:
                # add regular plot
                experiment.curve.x = self.plot_widget.plot_frame.x_axis
                experiment.curve.y = self.plot_widget.plot_frame.y_axis
                experiment.curve.update()
                self.plot.addItem(experiment.curve)
                # add/update image plot
                experiment.image.update_img()
                self.im_plot.addItem(experiment.image)

    def browser_item_menu(self, position):
        item = self.browser.itemAt(position)

        if item is not None:
            experiment = self.manager.experiments.with_browser_item(item)

            menu = QtGui.QMenu(self)

            # Open
            action_open = QtGui.QAction(menu)
            action_open.setText("Open Data Externally")
            action_open.triggered.connect(
                lambda: self.open_file_externally(experiment.results.data_filename))
            menu.addAction(action_open)

            # Change Color
            action_change_color = QtGui.QAction(menu) # JM: probably remove this??
            action_change_color.setText("Change Color")
            action_change_color.triggered.connect(
                lambda: self.change_color(experiment))
            menu.addAction(action_change_color)

            # Remove
            action_remove = QtGui.QAction(menu)
            action_remove.setText("Remove Graph")
            if self.manager.is_running():
                if self.manager.running_experiment() == experiment:  # Experiment running
                    action_remove.setEnabled(False)
            action_remove.triggered.connect(lambda: self.remove_experiment(experiment))
            menu.addAction(action_remove)

            # Use parameters
            action_use = QtGui.QAction(menu)
            action_use.setText("Use These Parameters")
            action_use.triggered.connect(
                lambda: self.set_parameters(experiment.procedure.parameter_objects()))
            menu.addAction(action_use)
            menu.exec_(self.browser.viewport().mapToGlobal(position))

    def remove_experiment(self, experiment):
        reply = QtGui.QMessageBox.question(self, 'Remove Graph',
                                           "Are you sure you want to remove the graph?",
                                           QtGui.QMessageBox.Yes |
                                           QtGui.QMessageBox.No, QtGui.QMessageBox.No)
        if reply == QtGui.QMessageBox.Yes:
            self.manager.remove(experiment)

    def show_experiments(self):
        root = self.browser.invisibleRootItem()
        for i in range(root.childCount()):
            item = root.child(i)
            item.setCheckState(0, QtCore.Qt.Checked)

    def hide_experiments(self):
        root = self.browser.invisibleRootItem()
        for i in range(root.childCount()):
            item = root.child(i)
            item.setCheckState(0, QtCore.Qt.Unchecked)

    def clear_experiments(self):
        self.manager.clear()

    def open_experiment(self):
        dialog = ResultsDialog(self.procedure_class.DATA_COLUMNS, self.x_axis, self.y_axis)
        if dialog.exec_():
            filenames = dialog.selectedFiles()
            for filename in map(str, filenames):
                if filename in self.manager.experiments:
                    QtGui.QMessageBox.warning(self, "Load Error",
                                              "The file %s cannot be opened twice." % os.path.basename(
                                                  filename))
                elif filename == '':
                    return
                else:
                    results = Results.load(filename)
                    experiment = self.new_experiment(results)
                    experiment.curve.update() # QUESTION: will this work?
                    experiment.image.update_img()
                    experiment.browser_item.progressbar.setValue(100.)
                    self.manager.load(experiment)
                    log.info('Opened data file %s' % filename)

    def change_color(self, experiment):
        color = QtGui.QColorDialog.getColor(
            initial=experiment.curve.opts['pen'].color(), parent=self)
        if color.isValid():
            pixelmap = QtGui.QPixmap(24, 24)
            pixelmap.fill(color)
            experiment.browser_item.setIcon(0, QtGui.QIcon(pixelmap))
            experiment.curve.setPen(pg.mkPen(color=color, width=2))

    def open_file_externally(self, filename):
        # TODO: Make this function OS-agnostic
        import subprocess
        proc = subprocess.Popen([self.EDITOR, filename])

    def make_procedure(self):
        if not isinstance(self.inputs, InputsWidget):
            raise Exception("ManagedWindow can not make a Procedure"
                            " without an InputsWidget type")
        return self.inputs.get_procedure()

    def new_curve(self, results, color=None, **kwargs):
        if color is None:
            color = pg.intColor(self.browser.topLevelItemCount() % 8)
        return self.plot_widget.new_curve(results, color=color, **kwargs)

    def new_image(self, results, **kwargs):
        # if color is None: # JM: I guess we could extend this to colormaps?
        #     color = pg.intColor(self.browser.topLevelItemCount() % 8)
        return self.image_widget.new_image(results, **kwargs)

    # TODO: make shure whatever calls this can supply both if needed
    def new_experiment(self, results, image=None, curve=None):
        if image is None:
            image = self.new_image(results)
        if curve is None:
            curve = self.new_curve(results)
        browser_item = BrowserItem(results, curve)
        return ImageExperiment(results, curve, image, browser_item)

    def set_parameters(self, parameters):
        """ This method should be overwritten by the child class. The
        parameters argument is a dictionary of Parameter objects.
        The Parameters should overwrite the GUI values so that a user
        can click "Queue" to capture the same parameters.
        """
        if not isinstance(self.inputs, InputsWidget):
            raise Exception("ManagedWindow can not set parameters"
                            " without an InputsWidget")
        self.inputs.set_parameters(parameters)

    def queue(self):
        """

        Abstract method, which must be overridden by the child class.

        Implementations must call ``self.manager.queue(experiment)`` and pass
        an ``experiment``
        (:class:`~pymeasure.experiment.experiment.Experiment`) object which
        contains the
        :class:`~pymeasure.experiment.results.Results` and
        :class:`~pymeasure.experiment.procedure.Procedure` to be run.

        For example:

        .. code-block:: python

            def queue(self):
                filename = unique_filename('results', prefix="data") # from pymeasure.experiment

                procedure = self.make_procedure() # Procedure class was passed at construction
                results = Results(procedure, filename)
                experiment = self.new_experiment(results)

                self.manager.queue(experiment)

        """
        raise NotImplementedError(
            "Abstract method ManagedWindow.queue not implemented")

    def setup_plot(self, plot): # JM: Will need to change this probably.
        """
        This method does nothing by default, but can be overridden by the child
        class in order to set up custom options for the plot

        This method is called during the constructor, after all other set up has
        been completed, and is provided as a convenience method to parallel Plotter.

        :param plot: This window's PlotItem instance.

        .. _PlotItem: http://www.pyqtgraph.org/documentation/graphicsItems/plotitem.html
        """
        pass
        
    def setup_im_plot(self, im_plot): # JM: Will need to change this probably.
        """
        This method does nothing by default, but can be overridden by the child
        class in order to set up custom options for the image plot

        This method is called during the constructor, after all other set up has
        been completed, and is provided as a convenience method to parallel Plotter.

        :param im_plot: This window's ImageItem instance.
        """
        pass

    def abort(self):
        self.abort_button.setEnabled(False)
        self.abort_button.setText("Resume")
        self.abort_button.clicked.disconnect()
        self.abort_button.clicked.connect(self.resume)
        try:
            self.manager.abort()
        except:
            log.error('Failed to abort experiment', exc_info=True)
            self.abort_button.setText("Abort")
            self.abort_button.clicked.disconnect()
            self.abort_button.clicked.connect(self.abort)

    def resume(self):
        self.abort_button.setText("Abort")
        self.abort_button.clicked.disconnect()
        self.abort_button.clicked.connect(self.abort)
        if self.manager.experiments.has_next():
            self.manager.resume()
        else:
            self.abort_button.setEnabled(False)

    def queued(self, experiment):
        self.abort_button.setEnabled(True)
        self.browser_widget.show_button.setEnabled(True)
        self.browser_widget.hide_button.setEnabled(True)
        self.browser_widget.clear_button.setEnabled(True)

    def running(self, experiment):
        self.browser_widget.clear_button.setEnabled(False)

    def abort_returned(self, experiment):
        if self.manager.experiments.has_next():
            self.abort_button.setText("Resume")
            self.abort_button.setEnabled(True)
        else:
            self.browser_widget.clear_button.setEnabled(True)

    def finished(self, experiment):
        if not self.manager.experiments.has_next():
            self.abort_button.setEnabled(False)
            self.browser_widget.clear_button.setEnabled(True)<|MERGE_RESOLUTION|>--- conflicted
+++ resolved
@@ -31,12 +31,8 @@
 from .curves import ResultsCurve # JM: only need to import another if we want a PlotterWindow equivalent
 from .manager import Manager, Experiment, ImageExperiment, ImageManager
 from .Qt import QtCore, QtGui
-<<<<<<< HEAD
-from .widgets import PlotWidget, BrowserWidget, InputsWidget, LogWidget, ResultsDialog, ImageWidget
-=======
 from .widgets import PlotWidget, BrowserWidget, InputsWidget, LogWidget, ResultsDialog, \
     SequencerWidget
->>>>>>> 634f13ab
 from ..experiment.results import Results
 
 log = logging.getLogger(__name__)
