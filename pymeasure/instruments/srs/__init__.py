#
# This file is part of the PyMeasure package.
#
# Copyright (c) 2013-2021 PyMeasure Developers
#
# Permission is hereby granted, free of charge, to any person obtaining a copy
# of this software and associated documentation files (the "Software"), to deal
# in the Software without restriction, including without limitation the rights
# to use, copy, modify, merge, publish, distribute, sublicense, and/or sell
# copies of the Software, and to permit persons to whom the Software is
# furnished to do so, subject to the following conditions:
#
# The above copyright notice and this permission notice shall be included in
# all copies or substantial portions of the Software.
#
# THE SOFTWARE IS PROVIDED "AS IS", WITHOUT WARRANTY OF ANY KIND, EXPRESS OR
# IMPLIED, INCLUDING BUT NOT LIMITED TO THE WARRANTIES OF MERCHANTABILITY,
# FITNESS FOR A PARTICULAR PURPOSE AND NONINFRINGEMENT. IN NO EVENT SHALL THE
# AUTHORS OR COPYRIGHT HOLDERS BE LIABLE FOR ANY CLAIM, DAMAGES OR OTHER
# LIABILITY, WHETHER IN AN ACTION OF CONTRACT, TORT OR OTHERWISE, ARISING FROM,
# OUT OF OR IN CONNECTION WITH THE SOFTWARE OR THE USE OR OTHER DEALINGS IN
# THE SOFTWARE.
#

from .sr830 import SR830
from .sg380 import SG380
<<<<<<< HEAD
from .sr570 import SR570
=======
from .sr860 import SR860
>>>>>>> cf790b00
<|MERGE_RESOLUTION|>--- conflicted
+++ resolved
@@ -24,8 +24,5 @@
 
 from .sr830 import SR830
 from .sg380 import SG380
-<<<<<<< HEAD
 from .sr570 import SR570
-=======
 from .sr860 import SR860
->>>>>>> cf790b00
