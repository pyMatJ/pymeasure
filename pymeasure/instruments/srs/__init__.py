--- conflicted
+++ resolved
@@ -24,10 +24,6 @@
 
 from .sr830 import SR830
 from .sg380 import SG380
-<<<<<<< HEAD
 from .sr570 import SR570
 from .sr860 import SR860
-=======
-from .sr860 import SR860
-from .sr570 import SR570
->>>>>>> 422c6d6e
+from .sr570 import SR570