--- conflicted
+++ resolved
@@ -24,8 +24,5 @@
 
 from .keithley2000 import Keithley2000
 from .keithley2400 import Keithley2400
-<<<<<<< HEAD
-from .keithley2750 import Keithley2750
-=======
 from .keithley2450 import Keithley2450
->>>>>>> b75f9775
+from .keithley2750 import Keithley2750